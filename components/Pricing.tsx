--- conflicted
+++ resolved
@@ -6,13 +6,8 @@
   const packages = [
     {
       name: "Essential",
-<<<<<<< HEAD
-      price: "$1000",
-      description: "Perfect for personal brands and small businesses getting started online",
-=======
       price: "$800",
       description: "Perfect for consultations, reputation management, and privacy cleanup",
->>>>>>> f17337cf
       features: [
         "Initial consultation & strategy",
         "Reputation management audit",
